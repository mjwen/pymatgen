--- conflicted
+++ resolved
@@ -807,24 +807,11 @@
                     l ==> log_file,
                     e ==> stderr_file,
                     q ==> qerr_file,
-<<<<<<< HEAD
-            status:
-                if not None, only the tasks with this status are select
-            op:
-                status operator. Requires status. A task is selected 
+            status: if not None, only the tasks with this status are select
+            op: status operator. Requires status. A task is selected 
                 if task.status op status evaluates to true.
-            nids:
-                optional list of node identifiers used to filter the tasks.
-            editor:
-                Select the editor. None to use the default editor ($EDITOR shell env var)
-=======
-            wti: tuple with the (work, task_index) to select
-                 or string in the form w_start:w_stop,task_start:task_stop
-            status: if not None, only the tasks with this status are select
-            op: status operator. Requires status. A task is selected
-                if task.status op status evaluates to true.
+            nids: optional list of node identifiers used to filter the tasks.
             editor: Select the editor. None to use the default editor ($EDITOR shell env var)
->>>>>>> 9ae72368
         """
         def get_files(task):
             """Helper function used to select the files of a task."""
@@ -1185,26 +1172,7 @@
 
 
 class G0W0WithQptdmFlow(Flow):
-
-<<<<<<< HEAD
-    Args:
-        workdir:
-            Working directory.
-        scf_input:
-            Input for the GS SCF run.
-        nscf_input:
-            Input for the NSCF run (band structure run).
-        scr_input:
-            Input for the SCR run.
-        sigma_inputs:
-            Input(s) for the SIGMA run(s).
-        manager:
-            `TaskManager` object used to submit the jobs
-            Initialized from manager.yml if manager is None.
-    """
     def __init__(self, workdir, scf_input, nscf_input, scr_input, sigma_inputs, manager=None):
-=======
-    def __init__(self, workdir, manager, scf_input, nscf_input, scr_input, sigma_inputs):
         """
         Build a `Flow` for one-shot G0W0 calculations.
         The computation of the q-points for the screening is parallelized with qptdm
@@ -1213,13 +1181,13 @@
 
         Args:
             workdir: Working directory.
-            manager: :class:`TaskManager` object used to submit the jobs
             scf_input: Input for the GS SCF run.
             nscf_input: Input for the NSCF run (band structure run).
             scr_input: Input for the SCR run.
             sigma_inputs: Input(s) for the SIGMA run(s).
-        """
->>>>>>> 9ae72368
+            manager: :class:`TaskManager` object used to submit the jobs
+                     Initialized from manager.yml if manager is None.
+        """
         super(G0W0WithQptdmFlow, self).__init__(workdir, manager)
 
         # Register the first work (GS + NSCF calculation)
@@ -1350,28 +1318,14 @@
     Build a :class:`Flow` for band structure calculations.
 
     Args:
-<<<<<<< HEAD
-        workdir:
-            Working directory.
-        scf_input:
-            Input for the GS SCF run.
-        nscf_input:
-            Input for the NSCF run (band structure run).
-        dos_inputs:
-            Input(s) for the NSCF run (dos run).
-        manager:
-            `TaskManager` object used to submit the jobs
-            Initialized from manager.yml if manager is None.
-        flow_class:
-            Flow class 
-=======
         workdir: Working directory.
-        manager: :class:`TaskManager` object used to submit the jobs
+
         scf_input: Input for the GS SCF run.
         nscf_input: Input for the NSCF run (band structure run).
         dos_inputs: Input(s) for the NSCF run (dos run).
+        manager: :class:`TaskManager` object used to submit the jobs
+                 Initialized from manager.yml if manager is None.
         flow_class: Flow class
->>>>>>> 9ae72368
 
     Returns:
         :class:`Flow` object
@@ -1391,31 +1345,14 @@
     Build an :class:`Flow` for one-shot $G_0W_0$ calculations.
 
     Args:
-<<<<<<< HEAD
-        workdir:
-            Working directory.
-        scf_input:
-            Input for the GS SCF run.
-        nscf_input:
-            Input for the NSCF run (band structure run).
-        scr_input:
-            Input for the SCR run.
-        sigma_inputs:
-            List of inputs for the SIGMA run.
-        manager:
-            `TaskManager` object used to submit the jobs
-            Initialized from manager.yml if manager is None.
-        flow_class:
-            Flow class 
-=======
         workdir: Working directory.
-        manager: :class:`TaskManager` object used to submit the jobs.
         scf_input: Input for the GS SCF run.
         nscf_input: Input for the NSCF run (band structure run).
         scr_input: Input for the SCR run.
         sigma_inputs: List of inputs for the SIGMA run.
         flow_class: Flow class
->>>>>>> 9ae72368
+        manager: :class:`TaskManager` object used to submit the jobs.
+                 Initialized from manager.yml if manager is None.
 
     Returns:
         :class:`Flow` object
@@ -1431,34 +1368,15 @@
     Build an `Flow` for phonon calculations.
 
     Args:
-<<<<<<< HEAD
-        workdir:
-            Working directory.
-        scf_input:
-            Input for the GS SCF run.
-        ph_inputs:
-            List of Inputs for the phonon runs.
-        with_nscf:
-            add an nscf task in front of al phonon tasks to make sure the q point is covered
-        with_ddk:
-            add the ddk step
-        with_dde:
-            add the dde step it the dde is set ddk is switched on automatically
-        manager:
-            `TaskManager` used to submit the jobs.
-            Initialized from manager.yml if manager is None.
-        flow_class:
-            Flow class 
-=======
         workdir: Working directory.
-        manager: :class:`TaskManager` used to submit the jobs
         scf_input: Input for the GS SCF run.
         ph_inputs: List of Inputs for the phonon runs.
         with_nscf: add an nscf task in front of al phonon tasks to make sure the q point is covered
         with_ddk: add the ddk step
         with_dde: add the dde step it the dde is set ddk is switched on automatically
+        manager: :class:`TaskManager` used to submit the jobs
+                 Initialized from manager.yml if manager is None.
         flow_class: Flow class
->>>>>>> 9ae72368
 
     Returns:
         :class:`Flow` object
