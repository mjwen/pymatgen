--- conflicted
+++ resolved
@@ -2199,11 +2199,7 @@
         "deltafactor",
         "gbrv_bcc",
         "gbrv_fcc",
-        "phonon",
-<<<<<<< HEAD
-        "phonon_e"
-=======
->>>>>>> 7c95e5fe
+        "phonon"
     )
 
     ATOLS = (1.0, 0.2, 0.04)
@@ -2718,10 +2714,6 @@
 
         d = self["phonon"]
         ecuts = list(d.keys())
-<<<<<<< HEAD
-=======
-        print(ecuts)
->>>>>>> 7c95e5fe
 
         l = [(ecut, float(ecut)) for ecut in ecuts]
         s = sorted(l, key=lambda t: t[1])
