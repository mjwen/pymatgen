# coding: utf-8
"""
Factory functions producing ABINIT flows. Entry points for client code (high-level interface)
"""
from __future__ import unicode_literals, division, print_function
import os
from .abiobjects import KSampling, Screening, SelfEnergy, ExcHamiltonian, HilbertTransform
from .strategies import ScfStrategy, NscfStrategy, ScreeningStrategy, SelfEnergyStrategy, MDFBSE_Strategy
<<<<<<< HEAD
from .works import BandStructureWork, G0W0Work, BseMdfWork
=======
from .workflows import BandStructureWorkflow, G0W0Work, BSEMDF_Workflow
>>>>>>> 32ceb78a


__author__ = "Matteo Giantomassi"
__copyright__ = "Copyright 2013, The Materials Project"
__version__ = "0.1"
__maintainer__ = "Matteo Giantomassi"
__email__ = "gmatteo at gmail.com"


def bandstructure(structure, pseudos, scf_kppa, nscf_nband,
                  ndivsm, accuracy="normal", spin_mode="polarized",
                  smearing="fermi_dirac:0.1 eV", charge=0.0, scf_algorithm=None,
                  dos_kppa=None, workdir=None, manager=None, **extra_abivars):
    """
    Returns a Work for bandstructure calculations.

    Args:
        structure:
            Pymatgen structure.
        pseudos:
            List of `Pseudo` objects.
        scf_kppa:
            Defines the sampling used for the SCF run.
        nscf_nband:
            Number of bands included in the NSCF run.
        ndivs:
            Number of divisions used to sample the smallest segment of the
            k-path.
        accuracy:
            Accuracy of the calculation.
        spin_mode:
            Spin polarization.
        smearing:
            Smearing technique.
        charge:
            Electronic charge added to the unit cell.
        scf_algorithm:
            Algorithm used for solving of the SCF cycle.
        dos_kppa:
            Defines the k-point sampling used for the computation of the DOS 
            (None if DOS is not wanted).
        workdir:
            Working directory.
        manager:
            `TaskManager` instance.
        extra_abivars:
            Dictionary with extra variables passed to ABINIT.
    """
    # SCF calculation.
    scf_ksampling = KSampling.automatic_density(structure, scf_kppa, chksymbreak=0)

    scf_strategy = ScfStrategy(structure, pseudos, scf_ksampling,
                               accuracy=accuracy, spin_mode=spin_mode,
                               smearing=smearing, charge=charge,
                               scf_algorithm=scf_algorithm, **extra_abivars)

    # Band structure calculation.
    nscf_ksampling = KSampling.path_from_structure(ndivsm, structure)

    nscf_strategy = NscfStrategy(scf_strategy, nscf_ksampling, nscf_nband, **extra_abivars)

    # DOS calculation.
    dos_strategy = None
    if dos_kppa is not None:
        dos_ksampling = KSampling.automatic_density(structure, dos_kppa, chksymbreak=0)
        #dos_ksampling = KSampling.monkhorst(dos_ngkpt, shiftk=dos_shiftk, chksymbreak=0)

        dos_strategy = NscfStrategy(scf_strategy, dos_ksampling, nscf_nband, nscf_solver=None, **extra_abivars)

    return BandStructureWork(scf_strategy, nscf_strategy, dos_inputs=dos_strategy, 
                             workdir=workdir, manager=manager)


#def relaxation(workdir, manager, structure, pseudos, scf_kppa,
#               accuracy="normal", spin_mode="polarized",
#               smearing="fermi_dirac:0.1 eV", charge=0.0, scf_algorithm=None, **extra_abivars):
#    """
#    Returns a Work object that performs structural relaxations.
#
#    Args:
#        workdir:
#            Working directory.
#        manager:
#            `TaskManager` object.
#        structure:
#            Pymatgen structure.
#        pseudos:
#            List of `Pseudo` objects.
#        scf_kppa:
#            Defines the sampling used for the SCF run.
#        accuracy:
#            Accuracy of the calculation.
#        spin_mode:
#            Spin polarization.
#        smearing:
#            Smearing technique.
#        charge:
#            Electronic charge added to the unit cell.
#        scf_algorithm:
#            Algorithm used for solving the SCF cycle.
#    """
#    # SCF calculation.
#    scf_ksampling = KSampling.automatic_density(structure, scf_kppa, chksymbreak=0)
#    relax_algo = 
#
#    relax_strategy = RelaxStrategy(structure, pseudos, scf_ksampling, relax_algo, 
#                                   accuracy=accuracy, spin_mode=spin_mode, smearing=smearing, 
#                                   charge=charge, scf_algorithm=scf_algorithm)
#
#    #return Relaxation(relax_strategy, workdir=workdir, manager=manager)


def g0w0_with_ppmodel(structure, pseudos, scf_kppa, nscf_nband, ecuteps, ecutsigx,
                      accuracy="normal", spin_mode="polarized", smearing="fermi_dirac:0.1 eV",
                      ppmodel="godby", charge=0.0, scf_algorithm=None, inclvkb=2, scr_nband=None,
                      sigma_nband=None, gw_qprange=1, workdir=None, manager=None, **extra_abivars):
    """
    Returns a Work object that performs G0W0 calculations for the given the material.

    Args:
        structure:
            Pymatgen structure.
        pseudos:
            List of `Pseudo` objects.
        scf_kppa:
            Defines the sampling used for the SCF run.
        nscf_nband:
            Number of bands included in the NSCF run.
        ecuteps:
            Cutoff energy [Ha] for the screening matrix.
        ecutsigx:
            Cutoff energy [Ha] for the exchange part of the self-energy.
        accuracy:
            Accuracy of the calculation.
        spin_mode:
            Spin polarization.
        smearing:
            Smearing technique.
        ppmodel:
            Plasmonpole technique.
        charge:
            Electronic charge added to the unit cell.
        scf_algorithm:
            Algorithm used for solving of the SCF cycle.
        inclvkb:
            Treatment of the dipole matrix elements (see abinit variable).
        scr_nband:
            Number of bands used to compute the screening (default is nscf_nband)
        sigma_nband:
            Number of bands used to compute the self-energy (default is nscf_nband)
        gw_qprange:
            Option for the automatic selection of k-points and bands for GW corrections.
            See Abinit docs for more detail. The default value makes the code compute the
            QP energies for all the point in the IBZ and one band above and one band below the Fermi level.
        workdir:
            Working directory.
        manager:
            `TaskManager` instance.
        extra_abivars
            Dictionary with extra variables passed to ABINIT.
    """
    # TODO: Cannot use istwfk != 1.
    if "istwfk" not in extra_abivars:
        extra_abivars["istwfk"] = "*1"

    scf_ksampling = KSampling.automatic_density(structure, scf_kppa, chksymbreak=0)

    scf_strategy = ScfStrategy(structure, pseudos, scf_ksampling,
                               accuracy=accuracy, spin_mode=spin_mode,
                               smearing=smearing, charge=charge,
                               scf_algorithm=scf_algorithm, **extra_abivars)

    nscf_ksampling = KSampling.automatic_density(structure, scf_kppa, chksymbreak=0)

    nscf_strategy = NscfStrategy(scf_strategy, nscf_ksampling, nscf_nband, **extra_abivars)

    if scr_nband is None: scr_nband = nscf_nband
    if sigma_nband is None: sigma_nband = nscf_nband

    screening = Screening(ecuteps, scr_nband, w_type="RPA", sc_mode="one_shot",
                          hilbert=None, ecutwfn=None, inclvkb=inclvkb)

    self_energy = SelfEnergy("gw", "one_shot", sigma_nband, ecutsigx, screening,
                             gw_qprange=gw_qprange, ppmodel=ppmodel)

    scr_strategy = ScreeningStrategy(scf_strategy, nscf_strategy, screening, **extra_abivars)

    sigma_strategy = SelfEnergyStrategy(scf_strategy, nscf_strategy, scr_strategy, self_energy,
                                        **extra_abivars)

<<<<<<< HEAD
    return G0W0Work(scf_strategy, nscf_strategy, scr_strategy, sigma_strategy, 
                    workdir=workdir, manager=manager)
=======
    return G0W0Work(scf_strategy, nscf_strategy, scr_strategy, sigma_strategy, workdir=workdir, manager=manager)
>>>>>>> 32ceb78a


def g0w0_extended(structure, pseudos, scf_kppa, nscf_nband, ecuteps, ecutsigx, accuracy="normal", spin_mode="polarized",
                  smearing="fermi_dirac:0.1 eV", response_models=["godby"], charge=0.0, scf_algorithm=None, inclvkb=2,
                  scr_nband=None, sigma_nband=None, gw_qprange=1, workdir=None, manager=None, gamma=True, nksmall=20,
                  **extra_abivars):
    """
    Returns a Work object that performs G0W0 calculations for the given the material.

    Args:
        structure:
            Pymatgen structure.
        pseudos:
            List of `Pseudo` objects.
        scf_
            Defines the sampling used for the SCF run.
        nscf_nband:
            Number of bands included in the NSCF run.
        ecuteps:
            Cutoff energy [Ha] for the screening matrix.
        ecutsigx:
            Cutoff energy [Ha] for the exchange part of the self-energy.
        accuracy:
            Accuracy of the calculation.
        spin_mode:
            Spin polarization.
        smearing:
            Smearing technique.
        ppmodel:
            Plasmonpole technique.
        charge:
            Electronic charge added to the unit cell.
        scf_algorithm:
            Algorithm used for solving of the SCF cycle.
        inclvkb:
            Treatment of the dipole matrix elements (see abinit variable).
        scr_nband:
            Number of bands used to compute the screening (default is nscf_nband)
        sigma_nband:
            Number of bands used to compute the self-energy (default is nscf_nband)
        workdir:
            Working directory.
        manager:
            `TaskManager` instance.
        extra_abivars
            Dictionary with extra variables passed to ABINIT.
        nksamll:
            if not None, a dft bandstucture calculation will be added after after the sc run
    """
    # TODO: Cannot use istwfk != 1.

    if gamma:
        if scf_kppa == 1:
            scf_ksampling = KSampling.gamma_centered(kpts=(1, 1, 1))
            nscf_ksampling = KSampling.gamma_centered(kpts=(1, 1, 1))
        elif scf_kppa == 2:
            scf_ksampling = KSampling.gamma_centered(kpts=(2, 2, 2))
            nscf_ksampling = KSampling.gamma_centered(kpts=(2, 2, 2))
        elif scf_kppa <= 10:
            scf_ksampling = KSampling.gamma_centered(kpts=(scf_kppa, scf_kppa, scf_kppa))
            nscf_ksampling = KSampling.gamma_centered(kpts=(scf_kppa, scf_kppa, scf_kppa))
        else:
            scf_ksampling = KSampling.automatic_density(structure, scf_kppa, chksymbreak=0, shifts=(0, 0, 0))
            nscf_ksampling = KSampling.automatic_density(structure, scf_kppa, chksymbreak=0, shifts=(0, 0, 0))
    else:
        scf_ksampling = KSampling.automatic_density(structure, scf_kppa, chksymbreak=0)
        nscf_ksampling = KSampling.automatic_density(structure, scf_kppa, chksymbreak=0)

    if "istwfk" not in extra_abivars:
        extra_abivars["istwfk"] = "*1"

    scf_strategy = []
    to_add = {}
    scf_nband = min(nscf_nband)
    #print(scf_nband)
    extra_abivars.update(to_add)

    for k in extra_abivars.keys():
        if k[-2:] == '_s':
            var = k[:len(k)-2]
            values = extra_abivars.pop(k)
            to_add.update({k: values[-1]})
            for value in values:
                extra_abivars[var] = value
                extra_abivars['pawecutdg'] = extra_abivars['ecut']*2
                scf_strategy.append(ScfStrategy(structure, pseudos, scf_ksampling, accuracy=accuracy, spin_mode=spin_mode,
                                                smearing=smearing, charge=charge, scf_algorithm=None, **extra_abivars))

    #temporary for testing a new approach ...
    spread_scr = False if os.path.isfile('no_spread_scr') else True

    if len(scf_strategy) == 0:
        scf_strategy.append(ScfStrategy(structure, pseudos, scf_ksampling, accuracy=accuracy, spin_mode=spin_mode,
                                        smearing=smearing, charge=charge, scf_algorithm=None, **extra_abivars))
    scf_strategy[-1].electrons.nband = scf_nband

    nscf_strategy = NscfStrategy(scf_strategy[-1], nscf_ksampling, max(nscf_nband), **extra_abivars)

    if scr_nband is None:
        scr_nband = nscf_nband
    if sigma_nband is None:
        sigma_nband = nscf_nband

    if ecutsigx < max(ecuteps):
        ecutsigx = max(ecuteps)

    sigma_strategy = []

    if 'cd' in response_models:
        hilbert = HilbertTransform(nomegasf=100, domegasf=None, spmeth=1, nfreqre=None, freqremax=None, nfreqim=None,
                                   freqremin=None)

    for response_model in response_models:
        for ecuteps_v in ecuteps:
            for nscf_nband_v in nscf_nband:
                scr_nband = nscf_nband_v
                sigma_nband = nscf_nband_v
                if response_model == 'cd':
                    screening = Screening(ecuteps_v, scr_nband, w_type="RPA", sc_mode="one_shot", hilbert=hilbert,
                                          ecutwfn=None, inclvkb=inclvkb)
                    self_energy = SelfEnergy("gw", "one_shot", sigma_nband, ecutsigx, screening, hilbert=hilbert)
                else:
                    ppmodel = response_model
                    screening = Screening(ecuteps_v, scr_nband, w_type="RPA", sc_mode="one_shot", ecutwfn=None,
                                          inclvkb=inclvkb)
                    self_energy = SelfEnergy("gw", "one_shot", sigma_nband, ecutsigx, screening, ppmodel=ppmodel,
                                             gw_qprange=1)
                scr_strategy = ScreeningStrategy(scf_strategy[-1], nscf_strategy, screening, **extra_abivars)
                sigma_strategy.append(SelfEnergyStrategy(scf_strategy[-1], nscf_strategy, scr_strategy, self_energy,
                                                         **extra_abivars))

    return G0W0Work(scf_strategy, nscf_strategy, scr_strategy, sigma_strategy, workdir=workdir, manager=manager,
<<<<<<< HEAD
                    spread_scr=spread_scr, nksmall=nksmall)
=======
                     spread_scr=spread_scr, nksmall=nksmall)
>>>>>>> 32ceb78a


#def g0w0_with_cd(structure, pseudos, scf_kppa, nscf_nband, ecuteps, ecutsigx, hilbert,
#                 accuracy="normal", spin_mode="polarized", smearing="fermi_dirac:0.1 eV",
#                 charge=0.0, scf_algorithm=None, inclvkb=2, scr_nband=None, 
#                 sigma_nband=None, workdir=None, manager=None, **extra_abivars):
#    """
#    Returns a Work object that performs G0W0 calculations for the given the material.
#
#    Args:
#        structure:
#            Pymatgen structure.
#        pseudos:
#            List of `Pseudo` objects.
#        scf_kppa:
#            Defines the sampling used for the SCF run.
#        nscf_nband:
#            Number of bands included in the NSCF run.
#        ecuteps:
#            Cutoff energy [Ha] for the screening matrix.
#        ecutsigx:
#            Cutoff energy [Ha] for the exchange part of the self-energy.
#        hilbert:
#            `HilbertTransform` object with the parameters defining the frequency mesh 
#            used for the spectral function and the frequency mesh used for the polarizability
#        accuracy:
#            Accuracy of the calculation.
#        spin_mode:
#            Spin polarization.
#        smearing:
#            Smearing technique.
#        charge:
#            Electronic charge added to the unit cell.
#        scf_algorithm:
#            Algorithm used for solving of the SCF cycle.
#        inclvkb:
#            Treatment of the dipole matrix elements (see abinit variable).
#        scr_nband:
#            Number of bands used to compute the screening (default is nscf_nband)
#        sigma_nband:
#            Number of bands used to compute the self-energy (default is nscf_nband)
#        workdir:
#            Working directory.
#        manager:
#            `TaskManager` instance.
#        extra_abivars
#            Dictionary with extra variables passed to ABINIT.
#    """
#    # TODO: Cannot use istwfk != 1.
#    if "istwfk" not in extra_abivars:
#        extra_abivars["istwfk"] = "*1"
#
#    scf_ksampling = KSampling.automatic_density(structure, scf_kppa, chksymbreak=0)
#
#    scf_strategy = ScfStrategy(structure, pseudos, scf_ksampling,
#                               accuracy=accuracy, spin_mode=spin_mode,
#                               smearing=smearing, charge=charge,
#                               scf_algorithm=None, **extra_abivars)
#
#    nscf_ksampling = KSampling.automatic_density(structure, 1, chksymbreak=0)
#
#    nscf_strategy = NscfStrategy(scf_strategy, nscf_ksampling, nscf_nband, **extra_abivars)
#
#    if scr_nband is None: scr_nband = nscf_nband
#    if sigma_nband is None: sigma_nband = nscf_nband
#
#    screening = Screening(ecuteps, scr_nband, w_type="RPA", sc_mode="one_shot",
#                          hilbert=hilbert, ecutwfn=None, inclvkb=inclvkb)
#
#    self_energy = SelfEnergy("gw", "one_shot", sigma_nband, ecutsigx, screening,
#                             hilbert=hilbert)
#
#    scr_strategy = ScreeningStrategy(scf_strategy, nscf_strategy, screening, 
#                                     **extra_abivars)
#
#    sigma_strategy = SelfEnergyStrategy(scf_strategy, nscf_strategy, scr_strategy, self_energy,
#                                        **extra_abivars)
#
#    return G0W0Work(scf_strategy, nscf_strategy, scr_strategy, sigma_strategy, 
#                    workdir=workdir, manager=manager)


def bse_with_mdf(structure, pseudos, scf_kppa, nscf_nband, nscf_ngkpt, nscf_shiftk, 
                 ecuteps, bs_loband, bs_nband, soenergy, mdf_epsinf, 
                 exc_type="TDA", bs_algo="haydock", accuracy="normal", spin_mode="polarized", 
                 smearing="fermi_dirac:0.1 eV", charge=0.0, scf_algorithm=None, workdir=None, manager=None, 
                 **extra_abivars):
    """
    Returns a `Work` object that performs a GS + NSCF + Bethe-Salpeter calculation.
    The self-energy corrections are approximated with the scissors operator. The screening
    in modeled by the model dielectric function.

    Args:
        structure:
            `Structure` object.
        pseudos:
            List of `Pseudo` objects.
        scf_kppa:
            Defines the sampling used for the SCF run.
        nscf_nband:
            Number of bands included in the NSCF run.
        nscf_ngkpt:
            Division of the k-mesh used for the NSCF and the BSE run.
        nscf_shiftk:
            Shifts used for the NSCF and the BSE run.
        ecuteps:
            Cutoff energy [Ha] for the screening matrix.
        bs_loband:
            Index of the first occupied band included the e-h basis set
            (ABINIT convention i.e. first band starts at 1).
            Can be scalar or array of shape (nsppol,)
        bs_nband:
            Highest band idex used for the construction of the e-h basis set.
        soenergy:
            Scissor energy in Hartree.
        mdf_epsinf:
            Value of the macroscopic dielectric function used in expression for the model dielectric function.
        exc_type:
            Approximation used for the BSE Hamiltonian (Tamm-Dancoff or coupling).
        bs_algo:
            Algorith for the computatio of the macroscopic dielectric function.
        accuracy:
            Accuracy of the calculation.
        spin_mode:
            Spin polarization.
        smearing:
            Smearing technique.
        charge:
            Electronic charge added to the unit cell.
        scf_algorithm:
            Algorithm used for solving the SCF cycle.
        workdir:
            Working directory.
        manager:
            `TaskManger` instance.
        extra_abivars:
            Dictionary with extra variables passed to ABINIT.
    """
    # TODO: Cannot use istwfk != 1.
    if "istwfk" not in extra_abivars:
        extra_abivars["istwfk"] = "*1"

    # Ground-state strategy.
    scf_ksampling = KSampling.automatic_density(structure, scf_kppa, chksymbreak=0)

    scf_strategy = ScfStrategy(structure, pseudos, scf_ksampling,
                               accuracy=accuracy, spin_mode=spin_mode,
                               smearing=smearing, charge=charge, scf_algorithm=None, **extra_abivars)

    # NSCF calculation with the randomly-shifted k-mesh.
    nscf_ksampling = KSampling.monkhorst(nscf_ngkpt, shiftk=nscf_shiftk, chksymbreak=0)

    nscf_strategy = NscfStrategy(scf_strategy, nscf_ksampling, nscf_nband, **extra_abivars)

    # Strategy for the BSE calculation.
    exc_ham = ExcHamiltonian(bs_loband, bs_nband, soenergy, coulomb_mode="model_df", ecuteps=ecuteps, 
                             spin_mode=spin_mode, mdf_epsinf=mdf_epsinf, exc_type=exc_type, algo=bs_algo,
                             bs_freq_mesh=None, with_lf=True, zcut=None)

    bse_strategy = MDFBSE_Strategy(scf_strategy, nscf_strategy, exc_ham, **extra_abivars)

    return BseMdfWork(scf_strategy, nscf_strategy, bse_strategy, workdir=workdir, manager=manager)<|MERGE_RESOLUTION|>--- conflicted
+++ resolved
@@ -6,11 +6,7 @@
 import os
 from .abiobjects import KSampling, Screening, SelfEnergy, ExcHamiltonian, HilbertTransform
 from .strategies import ScfStrategy, NscfStrategy, ScreeningStrategy, SelfEnergyStrategy, MDFBSE_Strategy
-<<<<<<< HEAD
 from .works import BandStructureWork, G0W0Work, BseMdfWork
-=======
-from .workflows import BandStructureWorkflow, G0W0Work, BSEMDF_Workflow
->>>>>>> 32ceb78a
 
 
 __author__ = "Matteo Giantomassi"
@@ -201,12 +197,7 @@
     sigma_strategy = SelfEnergyStrategy(scf_strategy, nscf_strategy, scr_strategy, self_energy,
                                         **extra_abivars)
 
-<<<<<<< HEAD
-    return G0W0Work(scf_strategy, nscf_strategy, scr_strategy, sigma_strategy, 
-                    workdir=workdir, manager=manager)
-=======
     return G0W0Work(scf_strategy, nscf_strategy, scr_strategy, sigma_strategy, workdir=workdir, manager=manager)
->>>>>>> 32ceb78a
 
 
 def g0w0_extended(structure, pseudos, scf_kppa, nscf_nband, ecuteps, ecutsigx, accuracy="normal", spin_mode="polarized",
@@ -339,11 +330,7 @@
                                                          **extra_abivars))
 
     return G0W0Work(scf_strategy, nscf_strategy, scr_strategy, sigma_strategy, workdir=workdir, manager=manager,
-<<<<<<< HEAD
-                    spread_scr=spread_scr, nksmall=nksmall)
-=======
                      spread_scr=spread_scr, nksmall=nksmall)
->>>>>>> 32ceb78a
 
 
 #def g0w0_with_cd(structure, pseudos, scf_kppa, nscf_nband, ecuteps, ecutsigx, hilbert,
