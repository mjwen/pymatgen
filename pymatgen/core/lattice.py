# coding: utf-8
# Copyright (c) Pymatgen Development Team.
# Distributed under the terms of the MIT License.

"""
Defines the classes relating to 3D lattices.
"""

import math
import itertools
import warnings
from functools import reduce
<<<<<<< HEAD
from math import gcd
import collections
=======
>>>>>>> f52817be
from fractions import Fraction
from typing import List, Union, Dict, Tuple, Iterator, Optional, Sequence

import numpy as np
from numpy.linalg import inv
from numpy import pi, dot, transpose

from monty.json import MSONable
<<<<<<< HEAD
from monty.dev import deprecated
=======

>>>>>>> f52817be
from pymatgen.util.coord import pbc_shortest_vectors
from pymatgen.util.num import abs_cap
from pymatgen.util.typing import Vector3Like

__author__ = "Shyue Ping Ong, Michael Kocher"
__copyright__ = "Copyright 2011, The Materials Project"
__maintainer__ = "Shyue Ping Ong"
__email__ = "shyuep@gmail.com"


class Lattice(MSONable):
    """
    A lattice object.  Essentially a matrix with conversion matrices. In
    general, it is assumed that length units are in Angstroms and angles are in
    degrees unless otherwise stated.
    """

    # Properties lazily generated for efficiency.

    def __init__(self, matrix: Union[List[float], List[List[float]], np.ndarray]):
        """
        Create a lattice from any sequence of 9 numbers. Note that the sequence
        is assumed to be read one row at a time. Each row represents one
        lattice vector.

        Args:
            matrix: Sequence of numbers in any form. Examples of acceptable
                input.
                i) An actual numpy array.
                ii) [[1, 0, 0], [0, 1, 0], [0, 0, 1]]
                iii) [1, 0, 0 , 0, 1, 0, 0, 0, 1]
                iv) (1, 0, 0, 0, 1, 0, 0, 0, 1)
                Each row should correspond to a lattice vector.
                E.g., [[10, 0, 0], [20, 10, 0], [0, 0, 30]] specifies a lattice
                with lattice vectors [10, 0, 0], [20, 10, 0] and [0, 0, 30].
        """
        m = np.array(matrix, dtype=np.float64).reshape((3, 3))
        m.setflags(write=False)
        self._matrix = m  # type: np.ndarray
        self._inv_matrix = None  # type: Optional[np.ndarray]
        self._diags = None
        self._lll_matrix_mappings = {}  # type: Dict[float, np.ndarray]
        self._lll_inverse = None

    @property
    def lengths(self) -> Tuple[float, float, float]:
        """
        :return: The lengths (a, b, c) of the lattice.
        """
        return tuple(np.sqrt(np.sum(self._matrix ** 2, axis=1)).tolist())  # type: ignore

    @property
    def angles(self) -> Tuple[float, float, float]:
        """
        Returns the angles (alpha, beta, gamma) of the lattice.
        """
        m = self._matrix
        lengths = self.lengths
        angles = np.zeros(3)
        for i in range(3):
            j = (i + 1) % 3
            k = (i + 2) % 3
            angles[i] = abs_cap(dot(m[j], m[k]) / (lengths[j] * lengths[k]))
        angles = np.arccos(angles) * 180.0 / pi
        return tuple(angles.tolist())  # type: ignore

    @property
    def is_orthogonal(self) -> bool:
        """
        :return: Whether all angles are 90 degrees.
        """
        return all([abs(a - 90) < 1e-5 for a in self.angles])

    def __format__(self, fmt_spec=""):
        """
        Support format printing. Supported formats are:

        1. "l" for a list format that can be easily copied and pasted, e.g.,
           ".3fl" prints something like
           "[[10.000, 0.000, 0.000], [0.000, 10.000, 0.000], [0.000, 0.000, 10.000]]"
        2. "p" for lattice parameters ".1fp" prints something like
           "{10.0, 10.0, 10.0, 90.0, 90.0, 90.0}"
        3. Default will simply print a 3x3 matrix form. E.g.,
           10.000 0.000 0.000
           0.000 10.000 0.000
           0.000 0.000 10.000
        """
        m = self._matrix.tolist()
        if fmt_spec.endswith("l"):
            fmt = "[[{}, {}, {}], [{}, {}, {}], [{}, {}, {}]]"
            fmt_spec = fmt_spec[:-1]
        elif fmt_spec.endswith("p"):
            fmt = "{{{}, {}, {}, {}, {}, {}}}"
            fmt_spec = fmt_spec[:-1]
            m = self.lengths_and_angles
        else:
            fmt = "{} {} {}\n{} {} {}\n{} {} {}"
        return fmt.format(*[format(c, fmt_spec) for row in m for c in row])

    def copy(self):
        """Deep copy of self."""
        return self.__class__(self.matrix.copy())

    @property
    def matrix(self) -> np.ndarray:
        """Copy of matrix representing the Lattice"""
        return self._matrix

    @property
    def inv_matrix(self) -> np.ndarray:
        """
        Inverse of lattice matrix.
        """
        if self._inv_matrix is None:
            self._inv_matrix = inv(self._matrix)
            self._inv_matrix.setflags(write=False)
        return self._inv_matrix

    @property
    def metric_tensor(self) -> np.ndarray:
        """
        The metric tensor of the lattice.
        """
        return dot(self._matrix, self._matrix.T)

    def get_cartesian_coords(self, fractional_coords: Vector3Like) -> np.ndarray:
        """
        Returns the cartesian coordinates given fractional coordinates.

        Args:
            fractional_coords (3x1 array): Fractional coords.

        Returns:
            Cartesian coordinates
        """
        return dot(fractional_coords, self._matrix)

    def get_fractional_coords(self, cart_coords: Vector3Like) -> np.ndarray:
        """
        Returns the fractional coordinates given cartesian coordinates.

        Args:
            cart_coords (3x1 array): Cartesian coords.

        Returns:
            Fractional coordinates.
        """
        return dot(cart_coords, self.inv_matrix)

    def get_vector_along_lattice_directions(self, cart_coords: Vector3Like):
        """
        Returns the coordinates along lattice directions given cartesian coordinates.

        Note, this is different than a projection of the cartesian vector along the
        lattice parameters. It is simply the fractional coordinates multiplied by the
        lattice vector magnitudes.

        For example, this method is helpful when analyzing the dipole moment (in
        units of electron Angstroms) of a ferroelectric crystal. See the `Polarization`
        class in `pymatgen.analysis.ferroelectricity.polarization`.

        Args:
            cart_coords (3x1 array): Cartesian coords.

        Returns:
            Lattice coordinates.
        """
        return self.lengths_and_angles[0] * self.get_fractional_coords(cart_coords)

    def d_hkl(self, miller_index: Vector3Like) -> float:
        """
        Returns the distance between the hkl plane and the origin

        Args:
            miller_index ([h,k,l]): Miller index of plane

        Returns:
            d_hkl (float)
        """

        gstar = self.reciprocal_lattice_crystallographic.metric_tensor
        hkl = np.array(miller_index)
        return 1 / ((dot(dot(hkl, gstar), hkl.T)) ** (1 / 2))

    @staticmethod
    def cubic(a: float):
        """
        Convenience constructor for a cubic lattice.

        Args:
            a (float): The *a* lattice parameter of the cubic cell.

        Returns:
            Cubic lattice of dimensions a x a x a.
        """
        return Lattice([[a, 0.0, 0.0], [0.0, a, 0.0], [0.0, 0.0, a]])

    @staticmethod
    def tetragonal(a: float, c: float):
        """
        Convenience constructor for a tetragonal lattice.

        Args:
            a (float): *a* lattice parameter of the tetragonal cell.
            c (float): *c* lattice parameter of the tetragonal cell.

        Returns:
            Tetragonal lattice of dimensions a x a x c.
        """
        return Lattice.from_parameters(a, a, c, 90, 90, 90)

    @staticmethod
    def orthorhombic(a: float, b: float, c: float):
        """
        Convenience constructor for an orthorhombic lattice.

        Args:
            a (float): *a* lattice parameter of the orthorhombic cell.
            b (float): *b* lattice parameter of the orthorhombic cell.
            c (float): *c* lattice parameter of the orthorhombic cell.

        Returns:
            Orthorhombic lattice of dimensions a x b x c.
        """
        return Lattice.from_parameters(a, b, c, 90, 90, 90)

    @staticmethod
    def monoclinic(a: float, b: float, c: float, beta: float):
        """
        Convenience constructor for a monoclinic lattice.

        Args:
            a (float): *a* lattice parameter of the monoclinc cell.
            b (float): *b* lattice parameter of the monoclinc cell.
            c (float): *c* lattice parameter of the monoclinc cell.
            beta (float): *beta* angle between lattice vectors b and c in
                degrees.

        Returns:
            Monoclinic lattice of dimensions a x b x c with non right-angle
            beta between lattice vectors a and c.
        """
        return Lattice.from_parameters(a, b, c, 90, beta, 90)

    @staticmethod
    def hexagonal(a: float, c: float):
        """
        Convenience constructor for a hexagonal lattice.

        Args:
            a (float): *a* lattice parameter of the hexagonal cell.
            c (float): *c* lattice parameter of the hexagonal cell.

        Returns:
            Hexagonal lattice of dimensions a x a x c.
        """
        return Lattice.from_parameters(a, a, c, 90, 90, 120)

    @staticmethod
    def rhombohedral(a: float, alpha: float):
        """
        Convenience constructor for a rhombohedral lattice.

        Args:
            a (float): *a* lattice parameter of the rhombohedral cell.
            alpha (float): Angle for the rhombohedral lattice in degrees.

        Returns:
            Rhombohedral lattice of dimensions a x a x a.
        """
        return Lattice.from_parameters(a, a, a, alpha, alpha, alpha)

    @staticmethod
    def from_lengths_and_angles(abc: Sequence[float], ang: Sequence[float]):
        """
        Create a Lattice using unit cell lengths and angles (in degrees).

        Args:
            abc (3x1 array): Lattice parameters, e.g. (4, 4, 5).
            ang (3x1 array): Lattice angles in degrees, e.g., (90,90,120).

        Returns:
            A Lattice with the specified lattice parameters.
        """
        return Lattice.from_parameters(abc[0], abc[1], abc[2], ang[0], ang[1], ang[2])

    @classmethod
    def from_parameters(
            cls,
            a: float,
            b: float,
            c: float,
            alpha: float,
            beta: float,
            gamma: float,
            vesta: bool = False,
    ):
        """
        Create a Lattice using unit cell lengths and angles (in degrees).

        Args:
            a (float): *a* lattice parameter.
            b (float): *b* lattice parameter.
            c (float): *c* lattice parameter.
            alpha (float): *alpha* angle in degrees.
            beta (float): *beta* angle in degrees.
            gamma (float): *gamma* angle in degrees.
            vesta: True if you import Cartesian coordinates from VESTA.

        Returns:
            Lattice with the specified lattice parameters.
        """

        angles_r = np.radians([alpha, beta, gamma])
        cos_alpha, cos_beta, cos_gamma = np.cos(angles_r)
        sin_alpha, sin_beta, sin_gamma = np.sin(angles_r)

        if vesta:
            c1 = c * cos_beta
            c2 = (c * (cos_alpha - (cos_beta * cos_gamma))) / sin_gamma

            vector_a = [float(a), 0.0, 0.0]
            vector_b = [b * cos_gamma, b * sin_gamma, 0]
            vector_c = [c1, c2, math.sqrt(c ** 2 - c1 ** 2 - c2 ** 2)]

        else:
            val = (cos_alpha * cos_beta - cos_gamma) / (sin_alpha * sin_beta)
            # Sometimes rounding errors result in values slightly > 1.
            val = abs_cap(val)
            gamma_star = np.arccos(val)

            vector_a = [a * sin_beta, 0.0, a * cos_beta]
            vector_b = [
                -b * sin_alpha * np.cos(gamma_star),
                b * sin_alpha * np.sin(gamma_star),
                b * cos_alpha,
            ]
            vector_c = [0.0, 0.0, float(c)]

        return Lattice([vector_a, vector_b, vector_c])

    @classmethod
    def from_dict(cls, d: Dict, fmt: str = None, **kwargs):
        """
        Create a Lattice from a dictionary containing the a, b, c, alpha, beta,
        and gamma parameters if fmt is None.

        If fmt == "abivars", the function build a `Lattice` object from a
        dictionary with the Abinit variables `acell` and `rprim` in Bohr.
        If acell is not given, the Abinit default is used i.e. [1,1,1] Bohr

        Example:

            Lattice.from_dict(fmt="abivars", acell=3*[10], rprim=np.eye(3))
        """
        if fmt == "abivars":
            from pymatgen.io.abinit.abiobjects import lattice_from_abivars

            kwargs.update(d)
            return lattice_from_abivars(cls=cls, **kwargs)

        if "matrix" in d:
            return cls(d["matrix"])
        return cls.from_parameters(d["a"], d["b"], d["c"],
                                   d["alpha"], d["beta"], d["gamma"])

    @property
    def a(self) -> float:
        """
        *a* lattice parameter.
        """
        return self.lengths[0]

    @property
    def b(self) -> float:
        """
        *b* lattice parameter.
        """
        return self.lengths[1]

    @property
    def c(self) -> float:
        """
        *c* lattice parameter.
        """
        return self.lengths[2]

    @property
    def abc(self) -> Tuple[float, float, float]:
        """
        Lengths of the lattice vectors, i.e. (a, b, c)
        """
        return self.lengths

    @property
    def alpha(self) -> float:
        """
        Angle alpha of lattice in degrees.
        """
        return self.angles[0]

    @property
    def beta(self) -> float:
        """
        Angle beta of lattice in degrees.
        """
        return self.angles[1]

    @property
    def gamma(self) -> float:
        """
        Angle gamma of lattice in degrees.
        """
        return self.angles[2]

    @property
    def volume(self) -> float:
        """
        Volume of the unit cell.
        """
        m = self._matrix
        return float(abs(dot(np.cross(m[0], m[1]), m[2])))

    @property
    def lengths_and_angles(self) -> Tuple[Tuple[float, float, float], Tuple[float, float, float]]:
        """
        Returns (lattice lengths, lattice angles).
        """
        return self.lengths, self.angles

    @property
    def reciprocal_lattice(self) -> "Lattice":
        """
        Return the reciprocal lattice. Note that this is the standard
        reciprocal lattice used for solid state physics with a factor of 2 *
        pi. If you are looking for the crystallographic reciprocal lattice,
        use the reciprocal_lattice_crystallographic property.
        The property is lazily generated for efficiency.
        """
        v = np.linalg.inv(self._matrix).T
        return Lattice(v * 2 * np.pi)

    @property
    def reciprocal_lattice_crystallographic(self) -> "Lattice":
        """
        Returns the *crystallographic* reciprocal lattice, i.e., no factor of
        2 * pi.
        """
        return Lattice(self.reciprocal_lattice.matrix / (2 * np.pi))

    @property
    def lll_matrix(self) -> np.ndarray:
        """
        :return: The matrix for LLL reduction
        """
        if 0.75 not in self._lll_matrix_mappings:
            self._lll_matrix_mappings[0.75] = self._calculate_lll()
        return self._lll_matrix_mappings[0.75][0]

    @property
    def lll_mapping(self) -> np.ndarray:
        """
        :return: The mapping between the LLL reduced lattice and the original
            lattice.
        """
        if 0.75 not in self._lll_matrix_mappings:
            self._lll_matrix_mappings[0.75] = self._calculate_lll()
        return self._lll_matrix_mappings[0.75][1]

    @property
    def lll_inverse(self) -> np.ndarray:
        """
        :return: Inverse of self.lll_mapping.
        """
        return np.linalg.inv(self.lll_mapping)

    def __repr__(self):
        outs = [
            "Lattice",
            "    abc : " + " ".join(map(repr, self.lengths)),
            " angles : " + " ".join(map(repr, self.angles)),
            " volume : " + repr(self.volume),
            "      A : " + " ".join(map(repr, self._matrix[0])),
            "      B : " + " ".join(map(repr, self._matrix[1])),
            "      C : " + " ".join(map(repr, self._matrix[2])),
        ]
        return "\n".join(outs)

    def __eq__(self, other):
        """
        A lattice is considered to be equal to another if the internal matrix
        representation satisfies np.allclose(matrix1, matrix2) to be True.
        """
        if other is None:
            return False
        # shortcut the np.allclose if the memory addresses are the same
        # (very common in Structure.from_sites)
        return self is other or np.allclose(self.matrix, other.matrix)

    def __ne__(self, other):
        return not self.__eq__(other)

    def __hash__(self):
        return 7

    def __str__(self):
        return "\n".join([" ".join(["%.6f" % i for i in row]) for row in self._matrix])

    def as_dict(self, verbosity: int = 0) -> Dict:
        """
        Json-serialization dict representation of the Lattice.

        Args:
            verbosity (int): Verbosity level. Default of 0 only includes the
                matrix representation. Set to 1 for more details.
        """

        d = {
            "@module": self.__class__.__module__,
            "@class": self.__class__.__name__,
            "matrix": self._matrix.tolist(),
        }
        (a, b, c), (alpha, beta, gamma) = self.lengths_and_angles
        if verbosity > 0:
            d.update(
                {
                    "a": a,
                    "b": b,
                    "c": c,
                    "alpha": alpha,
                    "beta": beta,
                    "gamma": gamma,
                    "volume": self.volume,
                }
            )

        return d

    def find_all_mappings(
            self,
            other_lattice: "Lattice",
            ltol: float = 1e-5,
            atol: float = 1,
            skip_rotation_matrix: bool = False,
    ) -> Iterator[Tuple["Lattice", Optional[np.ndarray], np.ndarray]]:
        """
        Finds all mappings between current lattice and another lattice.

        Args:
            other_lattice (Lattice): Another lattice that is equivalent to
                this one.
            ltol (float): Tolerance for matching lengths. Defaults to 1e-5.
            atol (float): Tolerance for matching angles. Defaults to 1.
            skip_rotation_matrix (bool): Whether to skip calculation of the
                rotation matrix

        Yields:
            (aligned_lattice, rotation_matrix, scale_matrix) if a mapping is
            found. aligned_lattice is a rotated version of other_lattice that
            has the same lattice parameters, but which is aligned in the
            coordinate system of this lattice so that translational points
            match up in 3D. rotation_matrix is the rotation that has to be
            applied to other_lattice to obtain aligned_lattice, i.e.,
            aligned_matrix = np.inner(other_lattice, rotation_matrix) and
            op = SymmOp.from_rotation_and_translation(rotation_matrix)
            aligned_matrix = op.operate_multi(latt.matrix)
            Finally, scale_matrix is the integer matrix that expresses
            aligned_matrix as a linear combination of this
            lattice, i.e., aligned_matrix = np.dot(scale_matrix, self.matrix)

            None is returned if no matches are found.
        """
        (lengths, angles) = other_lattice.lengths_and_angles
        (alpha, beta, gamma) = angles

        frac, dist, _, _ = self.get_points_in_sphere(
            [[0, 0, 0]], [0, 0, 0], max(lengths) * (1 + ltol), zip_results=False
        )
        frac = np.round(frac, 6)
        cart = self.get_cartesian_coords(frac)
        # this can't be broadcast because they're different lengths
        inds = [
            np.logical_and(dist / l < 1 + ltol, dist / l > 1 / (1 + ltol))  # type: ignore
            for l in lengths
        ]
        c_a, c_b, c_c = (cart[i] for i in inds)
        f_a, f_b, f_c = (frac[i] for i in inds)
        l_a, l_b, l_c = (np.sum(c ** 2, axis=-1) ** 0.5 for c in (c_a, c_b, c_c))

        def get_angles(v1, v2, l1, l2):
            x = np.inner(v1, v2) / l1[:, None] / l2
            x[x > 1] = 1
            x[x < -1] = -1
            angles = np.arccos(x) * 180.0 / pi
            return angles

        alphab = np.abs(get_angles(c_b, c_c, l_b, l_c) - alpha) < atol
        betab = np.abs(get_angles(c_a, c_c, l_a, l_c) - beta) < atol
        gammab = np.abs(get_angles(c_a, c_b, l_a, l_b) - gamma) < atol

        for i, all_j in enumerate(gammab):
            inds = np.logical_and(
                all_j[:, None], np.logical_and(alphab, betab[i][None, :])
            )
            for j, k in np.argwhere(inds):
                scale_m = np.array((f_a[i], f_b[j], f_c[k]), dtype=np.int)  # type: ignore
                if abs(np.linalg.det(scale_m)) < 1e-8:
                    continue

                aligned_m = np.array((c_a[i], c_b[j], c_c[k]))

                if skip_rotation_matrix:
                    rotation_m = None
                else:
                    rotation_m = np.linalg.solve(aligned_m, other_lattice.matrix)

                yield Lattice(aligned_m), rotation_m, scale_m

    def find_mapping(
            self,
            other_lattice: "Lattice",
            ltol: float = 1e-5,
            atol: float = 1,
            skip_rotation_matrix: bool = False,
    ) -> Optional[Tuple["Lattice", Optional[np.ndarray], np.ndarray]]:
        """
        Finds a mapping between current lattice and another lattice. There
        are an infinite number of choices of basis vectors for two entirely
        equivalent lattices. This method returns a mapping that maps
        other_lattice to this lattice.

        Args:
            other_lattice (Lattice): Another lattice that is equivalent to
                this one.
            ltol (float): Tolerance for matching lengths. Defaults to 1e-5.
            atol (float): Tolerance for matching angles. Defaults to 1.

        Returns:
            (aligned_lattice, rotation_matrix, scale_matrix) if a mapping is
            found. aligned_lattice is a rotated version of other_lattice that
            has the same lattice parameters, but which is aligned in the
            coordinate system of this lattice so that translational points
            match up in 3D. rotation_matrix is the rotation that has to be
            applied to other_lattice to obtain aligned_lattice, i.e.,
            aligned_matrix = np.inner(other_lattice, rotation_matrix) and
            op = SymmOp.from_rotation_and_translation(rotation_matrix)
            aligned_matrix = op.operate_multi(latt.matrix)
            Finally, scale_matrix is the integer matrix that expresses
            aligned_matrix as a linear combination of this
            lattice, i.e., aligned_matrix = np.dot(scale_matrix, self.matrix)

            None is returned if no matches are found.
        """
        for x in self.find_all_mappings(
                other_lattice, ltol, atol, skip_rotation_matrix=skip_rotation_matrix
        ):
            return x
        return None

    def get_lll_reduced_lattice(self, delta: float = 0.75) -> "Lattice":
        """
        :param delta: Delta parameter.
        :return: LLL reduced Lattice.
        """
        if delta not in self._lll_matrix_mappings:
            self._lll_matrix_mappings[delta] = self._calculate_lll()
        return Lattice(self._lll_matrix_mappings[delta][0])

    def _calculate_lll(self, delta: float = 0.75) -> Tuple[np.ndarray, np.ndarray]:
        """
        Performs a Lenstra-Lenstra-Lovasz lattice basis reduction to obtain a
        c-reduced basis. This method returns a basis which is as "good" as
        possible, with "good" defined by orthongonality of the lattice vectors.

        This basis is used for all the periodic boundary condition calculations.

        Args:
            delta (float): Reduction parameter. Default of 0.75 is usually
                fine.

        Returns:
            Reduced lattice matrix, mapping to get to that lattice.
        """
        # Transpose the lattice matrix first so that basis vectors are columns.
        # Makes life easier.
        a = self._matrix.copy().T

        b = np.zeros((3, 3))  # Vectors after the Gram-Schmidt process
        u = np.zeros((3, 3))  # Gram-Schmidt coeffieicnts
        m = np.zeros(3)  # These are the norm squared of each vec.

        b[:, 0] = a[:, 0]
        m[0] = dot(b[:, 0], b[:, 0])
        for i in range(1, 3):
            u[i, 0:i] = dot(a[:, i].T, b[:, 0:i]) / m[0:i]
            b[:, i] = a[:, i] - dot(b[:, 0:i], u[i, 0:i].T)
            m[i] = dot(b[:, i], b[:, i])

        k = 2

        mapping = np.identity(3, dtype=np.double)
        while k <= 3:
            # Size reduction.
            for i in range(k - 1, 0, -1):
                q = round(u[k - 1, i - 1])
                if q != 0:
                    # Reduce the k-th basis vector.
                    a[:, k - 1] = a[:, k - 1] - q * a[:, i - 1]
                    mapping[:, k - 1] = mapping[:, k - 1] - q * mapping[:, i - 1]
                    uu = list(u[i - 1, 0: (i - 1)])
                    uu.append(1)
                    # Update the GS coefficients.
                    u[k - 1, 0:i] = u[k - 1, 0:i] - q * np.array(uu)

            # Check the Lovasz condition.
            if dot(b[:, k - 1], b[:, k - 1]) >= (
                    delta - abs(u[k - 1, k - 2]) ** 2
            ) * dot(b[:, (k - 2)], b[:, (k - 2)]):
                # Increment k if the Lovasz condition holds.
                k += 1
            else:
                # If the Lovasz condition fails,
                # swap the k-th and (k-1)-th basis vector
                v = a[:, k - 1].copy()
                a[:, k - 1] = a[:, k - 2].copy()
                a[:, k - 2] = v

                v_m = mapping[:, k - 1].copy()
                mapping[:, k - 1] = mapping[:, k - 2].copy()
                mapping[:, k - 2] = v_m

                # Update the Gram-Schmidt coefficients
                for s in range(k - 1, k + 1):
                    u[s - 1, 0: (s - 1)] = (
                        dot(a[:, s - 1].T, b[:, 0: (s - 1)]) / m[0: (s - 1)]
                    )
                    b[:, s - 1] = a[:, s - 1] - dot(
                        b[:, 0: (s - 1)], u[s - 1, 0: (s - 1)].T
                    )
                    m[s - 1] = dot(b[:, s - 1], b[:, s - 1])

                if k > 2:
                    k -= 1
                else:
                    # We have to do p/q, so do lstsq(q.T, p.T).T instead.
                    p = dot(a[:, k:3].T, b[:, (k - 2): k])
                    q = np.diag(m[(k - 2): k])
                    result = np.linalg.lstsq(q.T, p.T, rcond=None)[0].T  # type: ignore
                    u[k:3, (k - 2): k] = result

        return a.T, mapping.T

    def get_lll_frac_coords(self, frac_coords: Vector3Like) -> np.ndarray:
        """
        Given fractional coordinates in the lattice basis, returns corresponding
        fractional coordinates in the lll basis.
        """
        return dot(frac_coords, self.lll_inverse)

    def get_frac_coords_from_lll(self, lll_frac_coords: Vector3Like) -> np.ndarray:
        """
        Given fractional coordinates in the lll basis, returns corresponding
        fractional coordinates in the lattice basis.
        """
        return dot(lll_frac_coords, self.lll_mapping)

    def get_niggli_reduced_lattice(self, tol: float = 1e-5) -> "Lattice":
        """
        Get the Niggli reduced lattice using the numerically stable algo
        proposed by R. W. Grosse-Kunstleve, N. K. Sauter, & P. D. Adams,
        Acta Crystallographica Section A Foundations of Crystallography, 2003,
        60(1), 1-6. doi:10.1107/S010876730302186X

        Args:
            tol (float): The numerical tolerance. The default of 1e-5 should
                result in stable behavior for most cases.

        Returns:
            Niggli-reduced lattice.
        """
        # lll reduction is more stable for skewed cells
        matrix = self.lll_matrix
        e = tol * self.volume ** (1 / 3)

        # Define metric tensor
        G = np.dot(matrix, matrix.T)

        # This sets an upper limit on the number of iterations.
        for count in range(100):
            # The steps are labelled as Ax as per the labelling scheme in the
            # paper.
            (A, B, C, E, N, Y) = (
                G[0, 0],
                G[1, 1],
                G[2, 2],
                2 * G[1, 2],
                2 * G[0, 2],
                2 * G[0, 1],
            )

            if A > B + e or (abs(A - B) < e and abs(E) > abs(N) + e):
                # A1
                M = [[0, -1, 0], [-1, 0, 0], [0, 0, -1]]
                G = dot(transpose(M), dot(G, M))
            if (B > C + e) or (abs(B - C) < e and abs(N) > abs(Y) + e):
                # A2
                M = [[-1, 0, 0], [0, 0, -1], [0, -1, 0]]
                G = dot(transpose(M), dot(G, M))
                continue

            l = 0 if abs(E) < e else E / abs(E)
            m = 0 if abs(N) < e else N / abs(N)
            n = 0 if abs(Y) < e else Y / abs(Y)
            if l * m * n == 1:
                # A3
                i = -1 if l == -1 else 1
                j = -1 if m == -1 else 1
                k = -1 if n == -1 else 1
                M = [[i, 0, 0], [0, j, 0], [0, 0, k]]
                G = dot(transpose(M), dot(G, M))
            elif l * m * n == 0 or l * m * n == -1:
                # A4
                i = -1 if l == 1 else 1
                j = -1 if m == 1 else 1
                k = -1 if n == 1 else 1

                if i * j * k == -1:
                    if n == 0:
                        k = -1
                    elif m == 0:
                        j = -1
                    elif l == 0:
                        i = -1
                M = [[i, 0, 0], [0, j, 0], [0, 0, k]]
                G = dot(transpose(M), dot(G, M))

            (A, B, C, E, N, Y) = (
                G[0, 0],
                G[1, 1],
                G[2, 2],
                2 * G[1, 2],
                2 * G[0, 2],
                2 * G[0, 1],
            )

            # A5
            if (
                    abs(E) > B + e
                    or (abs(E - B) < e and 2 * N < Y - e)
                    or (abs(E + B) < e and Y < -e)
            ):
                M = [[1, 0, 0], [0, 1, -E / abs(E)], [0, 0, 1]]
                G = dot(transpose(M), dot(G, M))
                continue

            # A6
            if (
                    abs(N) > A + e
                    or (abs(A - N) < e and 2 * E < Y - e)
                    or (abs(A + N) < e and Y < -e)
            ):
                M = [[1, 0, -N / abs(N)], [0, 1, 0], [0, 0, 1]]
                G = dot(transpose(M), dot(G, M))
                continue

            # A7
            if (
                    abs(Y) > A + e
                    or (abs(A - Y) < e and 2 * E < N - e)
                    or (abs(A + Y) < e and N < -e)
            ):
                M = [[1, -Y / abs(Y), 0], [0, 1, 0], [0, 0, 1]]
                G = dot(transpose(M), dot(G, M))
                continue

            # A8
            if E + N + Y + A + B < -e or (abs(E + N + Y + A + B) < e < Y + (A + N) * 2):
                M = [[1, 0, 1], [0, 1, 1], [0, 0, 1]]
                G = dot(transpose(M), dot(G, M))
                continue

            break

        A = G[0, 0]
        B = G[1, 1]
        C = G[2, 2]
        E = 2 * G[1, 2]
        N = 2 * G[0, 2]
        Y = 2 * G[0, 1]
        a = math.sqrt(A)
        b = math.sqrt(B)
        c = math.sqrt(C)
        alpha = math.acos(E / 2 / b / c) / math.pi * 180
        beta = math.acos(N / 2 / a / c) / math.pi * 180
        gamma = math.acos(Y / 2 / a / b) / math.pi * 180

        latt = Lattice.from_parameters(a, b, c, alpha, beta, gamma)

        mapped = self.find_mapping(latt, e, skip_rotation_matrix=True)
        if mapped is not None:
            if np.linalg.det(mapped[0].matrix) > 0:
                return mapped[0]
            return Lattice(-mapped[0].matrix)

        raise ValueError("can't find niggli")

    def scale(self, new_volume: float) -> "Lattice":
        """
        Return a new Lattice with volume new_volume by performing a
        scaling of the lattice vectors so that length proportions and angles
        are preserved.

        Args:
            new_volume:
                New volume to scale to.

        Returns:
            New lattice with desired volume.
        """
        versors = self.matrix / self.abc

        geo_factor = abs(dot(np.cross(versors[0], versors[1]), versors[2]))

        ratios = np.array(self.abc) / self.c

        new_c = (new_volume / (geo_factor * np.prod(ratios))) ** (1 / 3.0)

        return Lattice(versors * (new_c * ratios))

    def get_wigner_seitz_cell(self) -> List[List[np.ndarray]]:
        """
        Returns the Wigner-Seitz cell for the given lattice.

        Returns:
            A list of list of coordinates.
            Each element in the list is a "facet" of the boundary of the
            Wigner Seitz cell. For instance, a list of four coordinates will
            represent a square facet.
        """
        vec1 = self._matrix[0]
        vec2 = self._matrix[1]
        vec3 = self._matrix[2]

        list_k_points = []
        for i, j, k in itertools.product([-1, 0, 1], [-1, 0, 1], [-1, 0, 1]):
            list_k_points.append(i * vec1 + j * vec2 + k * vec3)
        from scipy.spatial import Voronoi

        tess = Voronoi(list_k_points)
        to_return = []
        for r in tess.ridge_dict:
            if r[0] == 13 or r[1] == 13:
                to_return.append([tess.vertices[i] for i in tess.ridge_dict[r]])

        return to_return

    def get_brillouin_zone(self) -> List[List[np.ndarray]]:
        """
        Returns the Wigner-Seitz cell for the reciprocal lattice, aka the
        Brillouin Zone.

        Returns:
            A list of list of coordinates.
            Each element in the list is a "facet" of the boundary of the
            Brillouin Zone. For instance, a list of four coordinates will
            represent a square facet.
        """
        return self.reciprocal_lattice.get_wigner_seitz_cell()

    def dot(
            self, coords_a: Vector3Like, coords_b: Vector3Like, frac_coords: bool = False
    ) -> np.ndarray:
        """
        Compute the scalar product of vector(s).

        Args:
            coords_a, coords_b: Array-like objects with the coordinates.
            frac_coords (bool): Boolean stating whether the vector
                corresponds to fractional or cartesian coordinates.

        Returns:
            one-dimensional `numpy` array.
        """
        coords_a, coords_b = (
            np.reshape(coords_a, (-1, 3)),
            np.reshape(coords_b, (-1, 3)),
        )

        if len(coords_a) != len(coords_b):
            raise ValueError("")

        if np.iscomplexobj(coords_a) or np.iscomplexobj(coords_b):
            raise TypeError("Complex array!")

        if not frac_coords:
            cart_a, cart_b = coords_a, coords_b
        else:
            cart_a = np.reshape(
                [self.get_cartesian_coords(vec) for vec in coords_a], (-1, 3)
            )
            cart_b = np.reshape(
                [self.get_cartesian_coords(vec) for vec in coords_b], (-1, 3)
            )

        return np.array([dot(a, b) for a, b in zip(cart_a, cart_b)])

    def norm(self, coords: Vector3Like, frac_coords: bool = True) -> float:
        """
        Compute the norm of vector(s).

        Args:
            coords:
                Array-like object with the coordinates.
            frac_coords:
                Boolean stating whether the vector corresponds to fractional or
                cartesian coordinates.

        Returns:
            one-dimensional `numpy` array.
        """
        return np.sqrt(self.dot(coords, coords, frac_coords=frac_coords))

    def get_points_in_sphere(
            self,
            frac_points: List[Vector3Like],
            center: Vector3Like,
            r: float,
            zip_results=True,
    ) -> Union[
        List[Tuple[np.ndarray, float, int, np.ndarray]],
        Tuple[List[np.ndarray], List[float], List[int], List[np.ndarray]],
    ]:
        """
        Find all points within a sphere from the point taking into account
        periodic boundary conditions. This includes sites in other periodic
        images.

        Algorithm:

        1. place sphere of radius r in crystal and determine minimum supercell
           (parallelpiped) which would contain a sphere of radius r. for this
           we need the projection of a_1 on a unit vector perpendicular
           to a_2 & a_3 (i.e. the unit vector in the direction b_1) to
           determine how many a_1"s it will take to contain the sphere.

           Nxmax = r * length_of_b_1 / (2 Pi)

        2. keep points falling within r.

        Args:
            frac_points: All points in the lattice in fractional coordinates.
            center: Cartesian coordinates of center of sphere.
            r: radius of sphere.
            zip_results (bool): Whether to zip the results together to group by
                 point, or return the raw fcoord, dist, index arrays

        Returns:
            if zip_results:
                [(fcoord, dist, index, supercell_image) ...] since most of the time, subsequent
                processing requires the distance, index number of the atom, or index of the image
            else:
                fcoords, dists, inds, image
        """
        cart_coords = self.get_cartesian_coords(frac_points)
        neighbors = get_points_in_spheres(all_coords=cart_coords, center_coords=np.array([center]), r=r, pbc=True,
                                          numerical_tol=1e-8, lattice=self)[0]
        unzipped = list(zip(*neighbors))
        fcoords = self.get_fractional_coords(unzipped[0])
        new_unzipped = (fcoords, np.array(unzipped[1]), np.array(unzipped[2]), np.array(unzipped[3]))
        if not zip_results:
            return new_unzipped
        else:
            return list(zip(*new_unzipped))

    @deprecated(get_points_in_sphere, "This is retained purely for checking purposes.")
    def get_points_in_sphere_old(
            self,
            frac_points: List[Vector3Like],
            center: Vector3Like,
            r: float,
            zip_results=True,
    ) -> Union[
        List[Tuple[np.ndarray, float, int, np.ndarray]],
        Tuple[List[np.ndarray], List[float], List[int], List[np.ndarray]],
    ]:
        """
        Find all points within a sphere from the point taking into account
        periodic boundary conditions. This includes sites in other periodic
        images.

        Algorithm:

        1. place sphere of radius r in crystal and determine minimum supercell
           (parallelpiped) which would contain a sphere of radius r. for this
           we need the projection of a_1 on a unit vector perpendicular
           to a_2 & a_3 (i.e. the unit vector in the direction b_1) to
           determine how many a_1"s it will take to contain the sphere.

           Nxmax = r * length_of_b_1 / (2 Pi)

        2. keep points falling within r.

        Args:
            frac_points: All points in the lattice in fractional coordinates.
            center: Cartesian coordinates of center of sphere.
            r: radius of sphere.
            zip_results (bool): Whether to zip the results together to group by
                 point, or return the raw fcoord, dist, index arrays

        Returns:
            if zip_results:
                [(fcoord, dist, index, supercell_image) ...] since most of the time, subsequent
                processing requires the distance, index number of the atom, or index of the image
            else:
                fcoords, dists, inds, image
        """
        # TODO: refactor to use lll matrix (nmax will be smaller)
        # Determine the maximum number of supercells in each direction
        #  required to contain a sphere of radius n
        recp_len = np.array(self.reciprocal_lattice.abc) / (2 * pi)
        nmax = float(r) * recp_len + 0.01

        # Get the fractional coordinates of the center of the sphere
        pcoords = self.get_fractional_coords(center)
        center = np.array(center)

        # Prepare the list of output atoms
        n = len(frac_points)
        fcoords = np.array(frac_points) % 1
        indices = np.arange(n)

        # Generate all possible images that could be within `r` of `center`
        mins = np.floor(pcoords - nmax)
        maxes = np.ceil(pcoords + nmax)
        arange = np.arange(start=mins[0], stop=maxes[0], dtype=np.int)
        brange = np.arange(start=mins[1], stop=maxes[1], dtype=np.int)
        crange = np.arange(start=mins[2], stop=maxes[2], dtype=np.int)
        arange = arange[:, None] * np.array([1, 0, 0], dtype=np.int)[None, :]
        brange = brange[:, None] * np.array([0, 1, 0], dtype=np.int)[None, :]
        crange = crange[:, None] * np.array([0, 0, 1], dtype=np.int)[None, :]
        images = arange[:, None, None] + brange[None, :, None] + crange[None, None, :]

        # Generate the coordinates of all atoms within these images
        shifted_coords = fcoords[:, None, None, None, :] + images[None, :, :, :, :]

        # Determine distance from `center`
        cart_coords = self.get_cartesian_coords(fcoords)
        cart_images = self.get_cartesian_coords(images)
        coords = cart_coords[:, None, None, None, :] + cart_images[None, :, :, :, :]
        coords -= center[None, None, None, None, :]
        coords **= 2
        d_2 = np.sum(coords, axis=4)

        # Determine which points are within `r` of `center`
        within_r = np.where(d_2 <= r ** 2)
        #  `within_r` now contains the coordinates of each image that is
        #    inside of the cutoff distance. It has 4 coordinates:
        #   0 - index of the image within `frac_points`
        #   1,2,3 - index of the supercell which holds the images in the x, y, z directions

        if zip_results:
            return list(
                zip(
                    shifted_coords[within_r],
                    np.sqrt(d_2[within_r]),
                    indices[within_r[0]],
                    images[within_r[1:]],
                )
            )
        return (
            shifted_coords[within_r],
            np.sqrt(d_2[within_r]),
            indices[within_r[0]],
            images[within_r[1:]],
        )

    def get_all_distances(
            self,
            fcoords1: Union[Vector3Like, List[Vector3Like]],
            fcoords2: Union[Vector3Like, List[Vector3Like]],
    ) -> np.ndarray:
        """
        Returns the distances between two lists of coordinates taking into
        account periodic boundary conditions and the lattice. Note that this
        computes an MxN array of distances (i.e. the distance between each
        point in fcoords1 and every coordinate in fcoords2). This is
        different functionality from pbc_diff.

        Args:
            fcoords1: First set of fractional coordinates. e.g., [0.5, 0.6,
                0.7] or [[1.1, 1.2, 4.3], [0.5, 0.6, 0.7]]. It can be a single
                coord or any array of coords.
            fcoords2: Second set of fractional coordinates.

        Returns:
            2d array of cartesian distances. E.g the distance between
            fcoords1[i] and fcoords2[j] is distances[i,j]
        """
        v, d2 = pbc_shortest_vectors(self, fcoords1, fcoords2, return_d2=True)
        return np.sqrt(d2)

    def is_hexagonal(
            self, hex_angle_tol: float = 5, hex_length_tol: float = 0.01
    ) -> bool:
        """
        :param hex_angle_tol: Angle tolerance
        :param hex_length_tol: Length tolerance
        :return: Whether lattice corresponds to hexagonal lattice.
        """
        lengths, angles = self.lengths_and_angles
        right_angles = [i for i in range(3) if abs(angles[i] - 90) < hex_angle_tol]
        hex_angles = [i for i in range(3)
                      if abs(angles[i] - 60) < hex_angle_tol or abs(angles[i] - 120) < hex_angle_tol]

        return (
            len(right_angles) == 2 and
            len(hex_angles) == 1 and
            abs(lengths[right_angles[0]] - lengths[right_angles[1]]) < hex_length_tol
        )

    def get_distance_and_image(
            self,
            frac_coords1: Vector3Like,
            frac_coords2: Vector3Like,
            jimage: Optional[Union[List[int], np.ndarray]] = None,
    ) -> Tuple[float, np.ndarray]:
        """
        Gets distance between two frac_coords assuming periodic boundary
        conditions. If the index jimage is not specified it selects the j
        image nearest to the i atom and returns the distance and jimage
        indices in terms of lattice vector translations. If the index jimage
        is specified it returns the distance between the frac_coords1 and
        the specified jimage of frac_coords2, and the given jimage is also
        returned.

        Args:
            frac_coords1 (3x1 array): Reference fcoords to get distance from.
            frac)coords2 (3x1 array): fcoords to get distance from.
            jimage (3x1 array): Specific periodic image in terms of
                lattice translations, e.g., [1,0,0] implies to take periodic
                image that is one a-lattice vector away. If jimage is None,
                the image that is nearest to the site is found.

        Returns:
            (distance, jimage): distance and periodic lattice translations
            of the other site for which the distance applies. This means that
            the distance between frac_coords1 and (jimage + frac_coords2) is
            equal to distance.
        """
        if jimage is None:
            v, d2 = pbc_shortest_vectors(
                self, frac_coords1, frac_coords2, return_d2=True
            )
            fc = self.get_fractional_coords(v[0][0]) + frac_coords1 - frac_coords2
            fc = np.array(np.round(fc), dtype=np.int)
            return np.sqrt(d2[0, 0]), fc

        jimage = np.array(jimage)
        mapped_vec = self.get_cartesian_coords(jimage + frac_coords2 - frac_coords1)
        return np.linalg.norm(mapped_vec), jimage

    def get_miller_index_from_coords(
            self,
            coords: Vector3Like,
            coords_are_cartesian: bool = True,
            round_dp: int = 4,
            verbose: bool = True,
    ) -> Tuple[int, int, int]:
        """
        Get the Miller index of a plane from a list of site coordinates.

        A minimum of 3 sets of coordinates are required. If more than 3 sets of
        coordinates are given, the best plane that minimises the distance to all
        points will be calculated.

        Args:
            coords (iterable): A list or numpy array of coordinates. Can be
                cartesian or fractional coordinates. If more than three sets of
                coordinates are provided, the best plane that minimises the
                distance to all sites will be calculated.
            coords_are_cartesian (bool, optional): Whether the coordinates are
                in cartesian space. If using fractional coordinates set to
                False.
            round_dp (int, optional): The number of decimal places to round the
                miller index to.
            verbose (bool, optional): Whether to print warnings.

        Returns:
            (tuple): The Miller index.
        """
        if coords_are_cartesian:
            coords = [self.get_fractional_coords(c) for c in coords]

        coords = np.asarray(coords)
        g = coords.sum(axis=0) / coords.shape[0]

        # run singular value decomposition
        _, _, vh = np.linalg.svd(coords - g)

        # get unitary normal vector
        u_norm = vh[2, :]
        return get_integer_index(u_norm, round_dp=round_dp, verbose=verbose)

    def get_recp_symmetry_operation(
            self, symprec: float = 0.01) -> List:
        """
        Find the symmetric operations of the reciprocal lattice,
        to be used for hkl transformations
        Args:
            symprec: default is 0.001
        """
        recp_lattice = self.reciprocal_lattice_crystallographic
        # get symmetry operations from input conventional unit cell
        # Need to make sure recp lattice is big enough, otherwise symmetry
        # determination will fail. We set the overall volume to 1.
        recp_lattice = recp_lattice.scale(1)
        # need a localized import of structure to build a
        # pseudo empty lattice for SpacegroupAnalyzer
        from pymatgen import Structure
        from pymatgen.symmetry.analyzer import SpacegroupAnalyzer
        recp = Structure(recp_lattice, ["H"], [[0, 0, 0]])
        # Creates a function that uses the symmetry operations in the
        # structure to find Miller indices that might give repetitive slabs
        analyzer = SpacegroupAnalyzer(recp, symprec=symprec)
        recp_symmops = analyzer.get_symmetry_operations()

        return recp_symmops


def get_integer_index(miller_index: Sequence[float], round_dp: int = 4, verbose: bool = True) -> Tuple[int, int, int]:
    """
    Attempt to convert a vector of floats to whole numbers.

    Args:
        miller_index (list of float): A list miller indexes.
        round_dp (int, optional): The number of decimal places to round the
            miller index to.
        verbose (bool, optional): Whether to print warnings.

    Returns:
        (tuple): The Miller index.
    """
    mi = np.asarray(miller_index)
    # deal with the case we have small irregular floats
    # that are all equal or factors of each other
    mi /= min([m for m in mi if m != 0])
    mi /= np.max(np.abs(mi))

    # deal with the case we have nice fractions
    md = [Fraction(n).limit_denominator(12).denominator for n in mi]
    mi *= reduce(lambda x, y: x * y, md)
    int_miller_index = np.int_(np.round(mi, 1))
    mi /= np.abs(reduce(math.gcd, int_miller_index))

    # round to a reasonable precision
    mi = np.array([round(h, round_dp) for h in mi])

    # need to recalculate this after rounding as values may have changed
    int_miller_index = np.int_(np.round(mi, 1))
    if np.any(np.abs(mi - int_miller_index) > 1e-6) and verbose:
        warnings.warn("Non-integer encountered in Miller index")
    else:
        mi = int_miller_index

    # minimise the number of negative indexes
    mi += 0  # converts -0 to 0

    def n_minus(index):
        return len([h for h in index if h < 0])

    if n_minus(mi) > n_minus(mi * -1):
        mi *= -1

    # if only one index is negative, make sure it is the smallest
    # e.g. (-2 1 0) -> (2 -1 0)
    if (
            sum(mi != 0) == 2
            and n_minus(mi) == 1
            and abs(min(mi)) > max(mi)
    ):
        mi *= -1

    return tuple(mi)  # type: ignore


def get_points_in_spheres(all_coords: np.ndarray, center_coords: np.ndarray, r: float,
                          pbc: Union[bool, List[bool]]=True, numerical_tol=1e-8, lattice: Lattice=None) -> List[List[Tuple]]:
    """
    For each point in `center_coords`, get all the neighboring points in `all_coords` that are within the cutoff radius `r`.

    Args:
        all_coords: (list of cartesian coordinates) all available points
        center_coords: (list of cartesian coordinates) all centering points
        r: (float) cutoff radius
        pbc: (bool or a list of bool) whether to set periodic boundaries
        numerical_tol: (float) numerical tolerance
        lattice: (Lattice) lattice to consider when PBC is enabled

    Returns:
        List[List[Tuple(coords, distance, index, image)]]
    """
    if isinstance(pbc, bool):
        pbc = [pbc] * 3

    center_coords_min = np.min(center_coords, axis=0)
    center_coords_max = np.max(center_coords, axis=0)
    # The lower bound of all considered atom coords
    global_min = center_coords_min - r - numerical_tol
    global_max = center_coords_max + r + numerical_tol

    if any(pbc):
        if lattice is None:
            raise ValueError("Lattice needs to be supplied when considering periodic boundary")
        recp_len = np.array(lattice.reciprocal_lattice.abc)
        maxr = np.ceil((r + 0.15) * recp_len / (2 * math.pi))
        frac_coords = lattice.get_fractional_coords(center_coords)
        nmin_temp = np.floor(np.min(frac_coords, axis=0)) - maxr
        nmax_temp = np.ceil(np.max(frac_coords, axis=0)) + maxr
        nmin = np.zeros_like(nmin_temp)
        nmin[pbc] = nmin_temp[pbc]
        nmax = np.ones_like(nmax_temp)
        nmax[pbc] = nmax_temp[pbc]
        all_ranges = [np.arange(x, y, dtype='int64') for x, y in zip(nmin, nmax)]
        matrix = lattice.matrix

        all_fcoords = np.mod(lattice.get_fractional_coords(all_coords), 1)
        coords_in_cell = np.dot(all_fcoords, matrix)

        # Filter out those beyond max range
        valid_coords = []
        valid_images = []
        valid_indices = []
        for image in itertools.product(*all_ranges):
            coords = np.dot(image, matrix) + coords_in_cell
            valid_index_bool = np.all(np.bitwise_and(coords > global_min[None, :], coords < global_max[None, :]),
                                      axis=1)
            ind = np.arange(len(all_coords))
            if np.any(valid_index_bool):
                valid_coords.append(coords[valid_index_bool])
                valid_images.append(np.tile(image, [np.sum(valid_index_bool), 1]))
                valid_indices.extend([k for k in ind if valid_index_bool[k]])
        if len(valid_coords) < 1:
            return [[]] * len(center_coords)
        valid_coords = np.concatenate(valid_coords, axis=0)
        valid_images = np.concatenate(valid_images, axis=0)

    else:
        valid_coords = all_coords
        valid_images = [[0, 0, 0]] * len(valid_coords)
        valid_indices = np.arange(len(valid_coords))

    # Divide the valid 3D space into cubes and compute the cube ids
    all_cube_index = _compute_cube_index(valid_coords, global_min, r)
    nx, ny, nz = _compute_cube_index(global_max, global_min, r) + 1
    all_cube_index = _three_to_one(all_cube_index, ny, nz)
    site_cube_index = _three_to_one(_compute_cube_index(center_coords, global_min, r), ny, nz)
    # create cube index to coordinates, images, and indices map
    cube_to_coords = collections.defaultdict(list)  # type: Dict[int, List]
    cube_to_images = collections.defaultdict(list)  # type: Dict[int, List]
    cube_to_indices = collections.defaultdict(list)  # type: Dict[int, List]
    for i, j, k, l in zip(all_cube_index.ravel(), valid_coords,
                          valid_images, valid_indices):
        cube_to_coords[i].append(j)
        cube_to_images[i].append(k)
        cube_to_indices[i].append(l)

    # find all neighboring cubes for each atom in the lattice cell
    site_neighbors = find_neighbors(site_cube_index, nx, ny, nz)
    neighbors = []  # type: List[List[Tuple]]

    for i, j in zip(center_coords, site_neighbors):
        l1 = np.array(_three_to_one(j, ny, nz), dtype=int).ravel()
        # use the cube index map to find the all the neighboring
        # coords, images, and indices
        ks = [k for k in l1 if k in cube_to_coords]
        if not ks:
            neighbors.append([])
            continue
        nn_coords = np.concatenate([cube_to_coords[k] for k in ks], axis=0)
        nn_images = itertools.chain(*[cube_to_images[k] for k in ks])
        nn_indices = itertools.chain(*[cube_to_indices[k] for k in ks])
        dist = np.linalg.norm(nn_coords - i[None, :], axis=1)
        nns = []
        for coord, index, image, d in zip(nn_coords, nn_indices, nn_images, dist):
            # filtering out all sites that are beyond the cutoff
            # Here there is no filtering of overlapping sites
            if d < r + numerical_tol:
                nn = (coord, d, index, image)
                nns.append(nn)
        neighbors.append(nns)
    return neighbors


# The following internal methods are used in the get_all_neighbors method.
def _compute_cube_index(coords: np.ndarray, global_min: float, radius: float
                        ) -> np.ndarray:
    """
    Compute the cube index from coordinates
    Args:
        coords: (nx3 array) atom coordinates
        global_min: (float) lower boundary of coordinates
        radius: (float) cutoff radius

    Returns: (nx3 array) int indices

    """
    return np.array(np.floor((coords - global_min) / radius), dtype=int)


def _one_to_three(label1d: np.ndarray, ny: int, nz: int) -> np.ndarray:
    """
    Convert a 1D index array to 3D index array

    Args:
        label1d: (array) 1D index array
        ny: (int) number of cells in y direction
        nz: (int) number of cells in z direction

    Returns: (nx3) int array of index

    """
    last = np.mod(label1d, nz)
    second = np.mod((label1d - last) / nz, ny)
    first = (label1d - last - second * nz) / (ny * nz)
    return np.concatenate([first, second, last], axis=1)


def _three_to_one(label3d: np.ndarray, ny: int, nz: int) -> np.ndarray:
    """
    The reverse of _one_to_three
    """
    return np.array(label3d[:, 0] * ny * nz +
                    label3d[:, 1] * nz + label3d[:, 2]).reshape((-1, 1))


def find_neighbors(label: np.ndarray, nx: int, ny: int, nz: int
                   ) -> List[np.ndarray]:
    """
    Given a cube index, find the neighbor cube indices

    Args:
        label: (array) (n,) or (n x 3) indice array
        nx: (int) number of cells in y direction
        ny: (int) number of cells in y direction
        nz: (int) number of cells in z direction

    Returns: neighbor cell indices

    """

    array = [[-1, 0, 1]] * 3
    neighbor_vectors = np.array(list(itertools.product(*array)),
                                dtype=int)
    if np.shape(label)[1] == 1:
        label3d = _one_to_three(label, ny, nz)
    else:
        label3d = label
    all_labels = label3d[:, None, :] - neighbor_vectors[None, :, :]
    filtered_labels = []
    # filter out out-of-bound labels i.e., label < 0
    for labels in all_labels:
        ind = (labels[:, 0] < nx) * (labels[:, 1] < ny) * (labels[:, 2] < nz) * np.all(labels > -1e-5, axis=1)
        filtered_labels.append(labels[ind])
    return filtered_labels

<|MERGE_RESOLUTION|>--- conflicted
+++ resolved
@@ -10,11 +10,9 @@
 import itertools
 import warnings
 from functools import reduce
-<<<<<<< HEAD
 from math import gcd
 import collections
-=======
->>>>>>> f52817be
+
 from fractions import Fraction
 from typing import List, Union, Dict, Tuple, Iterator, Optional, Sequence
 
@@ -23,11 +21,8 @@
 from numpy import pi, dot, transpose
 
 from monty.json import MSONable
-<<<<<<< HEAD
 from monty.dev import deprecated
-=======
-
->>>>>>> f52817be
+
 from pymatgen.util.coord import pbc_shortest_vectors
 from pymatgen.util.num import abs_cap
 from pymatgen.util.typing import Vector3Like
