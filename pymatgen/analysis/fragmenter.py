--- conflicted
+++ resolved
@@ -296,7 +296,7 @@
     return MoleculeGraph.with_local_env_strategy(obmol.pymatgen_mol, OpenBabelNN(), reorder=False, extend_structure=False)
 
 
-def metal_edge_extender(mol_graph,printing=False):
+def metal_edge_extender(mol_graph):
     """
     Function to identify and add missed edges in ionic bonding of Li and Mg ions.
     """
@@ -333,10 +333,4 @@
     for metal in metal_sites:
         for idx in metal_sites[metal]:
             total_metal_edges += len(metal_sites[metal][idx])
-<<<<<<< HEAD
-    if printing:
-        print("Metal edge extension added", num_new_edges, "new edges.")
-        print("Total of", total_metal_edges, "metal edges.")
-=======
->>>>>>> 90c52c28
     return mol_graph