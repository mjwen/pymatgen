--- conflicted
+++ resolved
@@ -37,29 +37,6 @@
     Class to create a reaction network from entries
 
     Args:
-<<<<<<< HEAD
-        entries ([MoleculeEntry]): A list of ReactionNetworkEntry objects.
-        electron_free_energy (float): The Gibbs free energy of an electron.
-        free_energy_cutoff (float): The Gibbs free energy value above which reactions
-            will not be considered during network construction. Defaults to 4.0.
-        prereq_cutoff (int): The number of prerequisites at and above whih reactions
-            will not be considered during network construction. Defaults to 4.
-    """
-
-    def __init__(self, entries, electron_free_energy, free_energy_cutoff=4.0, prereq_cutoff=4):
-
-        self.free_energy_cutoff = free_energy_cutoff
-        self.electron_free_energy = electron_free_energy
-        self.prereq_cutoff = prereq_cutoff
-        self.entries = {}
-        self.entries_list = []
-        self.prereq_dict = {}
-        self.path_const = 500
-        self.prereq_const = 50
-        self.path_length_cutoff = 50
-
-        print(len(entries),"total entries")
-=======
         input_entries ([MoleculeEntry]): A list of MoleculeEntry objects.
         electron_free_energy (float): The Gibbs free energy of an electron.
             Defaults to -2.15 eV, the value at which the LiEC SEI forms.
@@ -83,7 +60,6 @@
             else:
                 connected_entries.append(entry)
         print(len(connected_entries),"connected entries")
->>>>>>> 90d1e978
 
         get_formula = lambda x: x.formula
         get_Nbonds = lambda x: x.Nbonds
@@ -135,8 +111,6 @@
         self.one_electron_redox()
         self.intramol_single_bond_change()
         self.intermol_single_bond_change()
-<<<<<<< HEAD
-=======
         self.coordination_bond_change()
         self.concerted_break1_form1()
         self.concerted_break2_form2()
@@ -145,7 +119,6 @@
         self.PR_record = self.build_PR_record()
         self.min_cost = {}
         self.num_starts = None
->>>>>>> 90d1e978
 
     def one_electron_redox(self):
         # One electron oxidation / reduction without change to bonding
@@ -568,8 +541,6 @@
                                 softplus=0.0,
                                 exponent=0.0,
                                 weight=1.0)
-<<<<<<< HEAD
-=======
 
         elif rxn_type == "concerted_break1_form1":
             entryA = entries0[0]
@@ -686,7 +657,6 @@
 
         elif rxn_type == "concerted_break2_form2":
             pass
->>>>>>> 90d1e978
 
     def softplus(self,free_energy):
         return np.log(1 + (273.0 / 500.0) * np.exp(free_energy))
@@ -793,43 +763,6 @@
                     if path_dict["description"] == "":
                         path_dict["description"] += self.graph.node[step]["rxn_type"]
                     else:
-<<<<<<< HEAD
-                        for prod in prods:
-                            if int(prod) != path[ii+1]:
-                                path_dict["byproducts"].append(int(prod))
-
-        path_dict["path"] = path
-        path_dict["hardest_step_deltaG"] = self.graph.node[path_dict["hardest_step"]]["free_energy"]
-        return path_dict
-
-    def join_paths(self,pr_path_dict,orig_path_dict):
-        path_dict = {}
-        if pr_path_dict["path"][-1] not in orig_path_dict["prereqs"]:
-            raise RuntimeError("Prereq path product must be a prereq of the original path!")
-        else:
-            easy_adds = ["path","prereqs","byproducts","overall_free_energy_change","cost"]
-            for val in easy_adds:
-                path_dict[val] = pr_path_dict[val] + orig_path_dict[val]
-            path_dict["description"] = pr_path_dict["description"] + " to get prerequisite " + str(pr_path_dict["path"][-1]) + ". Then, " + orig_path_dict["description"]
-            path_dict["prereqs"].remove(pr_path_dict["path"][-1])
-            if pr_path_dict["hardest_step_deltaG"] > orig_path_dict["hardest_step_deltaG"]:
-                path_dict["hardest_step_deltaG"] = pr_path_dict["hardest_step_deltaG"]
-                path_dict["hardest_step"] = pr_path_dict["hardest_step"]
-            else:
-                path_dict["hardest_step_deltaG"] = orig_path_dict["hardest_step_deltaG"]
-                path_dict["hardest_step"] = orig_path_dict["hardest_step"]
-            return path_dict
-
-    def valid_shortest_simple_paths(self,start,target,weight):
-        valid_graph = copy.deepcopy(self.graph)
-        to_remove = []
-        for node in valid_graph.nodes():
-            if valid_graph.node[node]["bipartite"] == 1:
-                if "+" in node.split(",")[0]:
-                    if str(target) in node.split(",")[0].split("+"):
-                        to_remove.append(node)
-        valid_graph.remove_nodes_from(to_remove)
-=======
                         path_dict["description"] += ", " + self.graph.node[step]["rxn_type"]
                     if path_dict["hardest_step"] == None:
                         path_dict["hardest_step"] = step
@@ -948,7 +881,6 @@
         bad_nodes = PRs
         bad_nodes.append(target)
         valid_graph = self.find_or_remove_bad_nodes(bad_nodes,remove_nodes=True)
->>>>>>> 90d1e978
         return nx.shortest_simple_paths(valid_graph,hash(start),hash(target),weight=weight)
 
     def find_paths(self,starts,target,weight,num_paths=10):
@@ -959,58 +891,6 @@
             weight (str): String identifying what edge weight to use for path finding.
             num_paths (int): Number of paths to find. Defaults to 10.
         """
-<<<<<<< HEAD
-        no_pr_paths = []
-        c = itertools.count()
-        my_heapq = []
-
-        if weight not in self.prereq_dict:
-            self.prereq_dict[weight] = {}
-
-        for start in starts:
-            ind = 0
-            for path in self.valid_shortest_simple_paths(start,target,weight):
-                if ind == self.path_const:
-                    break
-                else:
-                    ind += 1
-                    path_dict = self.characterize_path(path,weight=weight)
-                    if len(path_dict["prereqs"]) < self.prereq_cutoff:
-                        heapq.heappush(my_heapq, (path_dict["cost"],next(c),path_dict))
-
-        while len(no_pr_paths) < num_paths and my_heapq:
-            (cost, _, path_dict) = heapq.heappop(my_heapq)
-            print(len(no_pr_paths),cost,len(my_heapq),path_dict["prereqs"])
-            if len(path_dict["prereqs"]) == 0:
-                no_pr_paths.append(path_dict)
-            else:
-                prereq = path_dict["prereqs"][0]
-                if prereq in path_dict["byproducts"]:
-                    path_dict["byproducts"].remove(prereq)
-                    path_dict["prereqs"].remove(prereq)
-                    heapq.heappush(my_heapq, (path_dict["cost"],next(c),path_dict))
-                else:
-                    for start in starts:
-                        if (start,prereq) in self.prereq_dict[weight]:
-                            for pr_path_dict in self.prereq_dict[weight][(start,prereq)]:
-                                new_dict = self.join_paths(pr_path_dict,path_dict)
-                                if len(new_dict["prereqs"]) < self.prereq_cutoff and len(new_dict["path"]) < self.path_length_cutoff:
-                                    heapq.heappush(my_heapq, (new_dict["cost"],next(c),new_dict))
-                        else:
-                            self.prereq_dict[weight][(start,prereq)] = []
-                            ind = 0
-                            for path in self.valid_shortest_simple_paths(start,prereq,weight):
-                                if ind == self.prereq_const:
-                                    break
-                                else:
-                                    ind += 1
-                                    pr_path_dict = self.characterize_path(path,weight=weight)
-                                    self.prereq_dict[weight][(start,prereq)].append(pr_path_dict)
-                                    new_dict = self.join_paths(pr_path_dict,path_dict)
-                                    if len(new_dict["prereqs"]) < self.prereq_cutoff and len(new_dict["path"]) < self.path_length_cutoff:
-                                        heapq.heappush(my_heapq, (new_dict["cost"],next(c),new_dict))
-        return no_pr_paths
-=======
         paths = []
         c = itertools.count()
         my_heapq = []
@@ -1037,29 +917,11 @@
             paths.append(path_dict)
 
         return PR_paths, paths
->>>>>>> 90d1e978
 
     def identify_sinks(self):
         sinks = []
         for node in self.graph.nodes():
             if self.graph.node[node]["bipartite"] == 0:
-<<<<<<< HEAD
-                neg_found = False
-                for neighbor in list(self.graph.neighbors(node)):
-                    if self.graph.node[neighbor]["free_energy"] < 0:
-                        neg_found = True
-                        break
-                if not neg_found:
-                    sinks.append(node)
-        return sinks
-
-
-
-
-
-
-
-=======
                 neighbor_list = list(self.graph.neighbors(node))
                 if len(neighbor_list) > 0:
                     neg_found = False
@@ -1070,4 +932,3 @@
                     if not neg_found:
                         sinks.append(node)
         return sinks
->>>>>>> 90d1e978
