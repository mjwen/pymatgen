--- conflicted
+++ resolved
@@ -113,22 +113,21 @@
             mode = "wb"
             fd, tmpfile = tempfile.mkstemp(text="b" not in mode)
 
-<<<<<<< HEAD
             try:
                 with open(tmpfile, mode) as fh:
-                    pickle.dump(objects, fh, protocol=protocol)
+                    #pickle.dump(objects, fh, protocol=protocol)
+                    pmg_pickle_dump(objects, fh, protocol=protocol)
             except Exception as exc:
                 errors.append("pickle.dump with protocol %s raised:\n%s" % (protocol, str(exc)))
                 continue
-=======
-            with open(tmpfile, mode) as fh:
-                #pickle.dump(objects, fh, protocol=protocol)
-                pmg_pickle_dump(objects, fh, protocol=protocol)
->>>>>>> d29d51c1
 
-            with open(tmpfile, "rb") as fh:
-                #new_objects = pickle.load(fh)
-                new_objects = pmg_pickle_load(fh)
+            try:
+                with open(tmpfile, "rb") as fh:
+                    #new_objects = pickle.load(fh)
+                    new_objects = pmg_pickle_load(fh)
+            except Exception as exc:
+                errors.append("pickle.load with protocol %s raised:\n%s" % (protocol, str(exc)))
+                continue
 
             # Test for equality
             if test_eq:
